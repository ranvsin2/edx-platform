{
    "rules": {
        "javascript-concat-html": 213,
        "javascript-escape": 7,
        "javascript-interpolate": 49,
        "javascript-jquery-append": 104,
<<<<<<< HEAD
        "javascript-jquery-html": 276,
        "javascript-jquery-insert-into-target": 27,
        "javascript-jquery-insertion": 29,
        "javascript-jquery-prepend": 13,
=======
        "javascript-jquery-html": 277,
        "javascript-jquery-insert-into-target": 28,
        "javascript-jquery-insertion": 26,
        "javascript-jquery-prepend": 11,
>>>>>>> c5392cb8
        "mako-html-entities": 0,
        "mako-invalid-html-filter": 27,
        "mako-invalid-js-filter": 207,
        "mako-js-html-string": 0,
        "mako-js-missing-quotes": 0,
        "mako-missing-default": 213,
        "mako-multiple-page-tags": 0,
        "mako-unknown-context": 0,
        "mako-unparseable-expression": 0,
        "mako-unwanted-html-filter": 0,
        "python-close-before-format": 0,
        "python-concat-html": 27,
        "python-custom-escape": 13,
        "python-deprecated-display-name": 53,
        "python-interpolate-html": 66,
        "python-parse-error": 0,
        "python-requires-html-or-text": 0,
        "python-wrap-html": 264,
        "underscore-not-escaped": 658
    },
    "total": 2228
}<|MERGE_RESOLUTION|>--- conflicted
+++ resolved
@@ -4,17 +4,10 @@
         "javascript-escape": 7,
         "javascript-interpolate": 49,
         "javascript-jquery-append": 104,
-<<<<<<< HEAD
-        "javascript-jquery-html": 276,
-        "javascript-jquery-insert-into-target": 27,
+        "javascript-jquery-html": 277,
+        "javascript-jquery-insert-into-target": 28,
         "javascript-jquery-insertion": 29,
         "javascript-jquery-prepend": 13,
-=======
-        "javascript-jquery-html": 277,
-        "javascript-jquery-insert-into-target": 28,
-        "javascript-jquery-insertion": 26,
-        "javascript-jquery-prepend": 11,
->>>>>>> c5392cb8
         "mako-html-entities": 0,
         "mako-invalid-html-filter": 27,
         "mako-invalid-js-filter": 207,
