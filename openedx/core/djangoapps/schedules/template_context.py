from urlparse import urlparse

from django.conf import settings
from django.contrib.staticfiles.templatetags.staticfiles import static
from django.core.urlresolvers import reverse
from django.utils.http import urlquote

from edxmako.shortcuts import marketing_link


def get_base_template_context(site):
    """Dict with entries needed for all templates that use the base template"""
    return {
        # Platform information
        'homepage_url': encode_url(marketing_link('ROOT')),
        'dashboard_url': absolute_url(site, reverse('dashboard')),
        'template_revision': settings.EDX_PLATFORM_REVISION,
        'platform_name': settings.PLATFORM_NAME,
        'contact_mailing_address': settings.CONTACT_MAILING_ADDRESS,
        'social_media_urls': encode_urls_in_dict(getattr(settings, 'SOCIAL_MEDIA_FOOTER_URLS', {})),
        'social_media_icons': encode_urls_in_dict(get_social_media_footer_icons(site)),
        'mobile_store_urls': encode_urls_in_dict(getattr(settings, 'MOBILE_STORE_URLS', {})),
        'mobile_store_icons': encode_urls_in_dict(get_mobile_store_footer_icons(site)),
        'edx_logo': encode_url(absolute_url(site, static('images/bulk_email/edx-logo-77x36.png'))),
    }


def get_social_media_footer_icons(site):
    return {
        'linkedin': absolute_url(site, static('images/bulk_email/LinkedInIcon_gray.png')),
        'twitter': absolute_url(site, static('images/bulk_email/TwitterIcon_gray.png')),
        'facebook': absolute_url(site, static('images/bulk_email/FacebookIcon_gray.png')),
        'google_plus': absolute_url(site, static('images/bulk_email/GooglePlusIcon_gray.png')),
        'youtube': absolute_url(site, static('images/bulk_email/YoutubeIcon_gray.png')),
    }


def get_mobile_store_footer_icons(site):
    return {
        'google': absolute_url(site, static('images/bulk_email/google_play_badge_45.png')),
        'apple': absolute_url(site, static('images/bulk_email/app_store_badge_135x40.svg')),
    }


def encode_url(url):
    # Sailthru has a bug where URLs that contain "+" characters in their path components are misinterpreted
    # when GA instrumentation is enabled. We need to percent-encode the path segments of all URLs that are
    # injected into our templates to work around this issue.
    parsed_url = urlparse(url)
    modified_url = parsed_url._replace(path=urlquote(parsed_url.path))
    return modified_url.geturl()


def absolute_url(site, relative_path):
<<<<<<< HEAD
    """Add site.domain to the beginning of the given relative path.
=======
    """
    Add site.domain to the beginning of the given relative path.
>>>>>>> 7c94131e

    If the given URL is already absolute (has a netloc part), then it is just returned.
    """
    if bool(urlparse(relative_path).netloc):
        # Given URL is already absolute
        return relative_path
    root = site.domain.rstrip('/')
    relative_path = relative_path.lstrip('/')
    return encode_url(u'https://{root}/{path}'.format(root=root, path=relative_path))


def encode_urls_in_dict(mapping):
    urls = {}
    for key, value in mapping.iteritems():
        urls[key] = encode_url(value)
    return urls<|MERGE_RESOLUTION|>--- conflicted
+++ resolved
@@ -52,12 +52,8 @@
 
 
 def absolute_url(site, relative_path):
-<<<<<<< HEAD
-    """Add site.domain to the beginning of the given relative path.
-=======
     """
     Add site.domain to the beginning of the given relative path.
->>>>>>> 7c94131e
 
     If the given URL is already absolute (has a netloc part), then it is just returned.
     """
