--- conflicted
+++ resolved
@@ -56,13 +56,9 @@
   </nav>
 </header>
 
-<<<<<<< HEAD
 {% block body %}
-  <section class="passwordreset container">
-=======
 <div class="content-wrapper">
   <div class="passwordreset container">
->>>>>>> 9d850eec
     <section class="introduction">
       <header>
         <h1>{% trans "Your Password Reset is Complete" %}</h1>
@@ -76,10 +72,6 @@
       {% endblocktrans %}
     </div>
     {% endblock %}
-<<<<<<< HEAD
-  </section>
-{% endblock %}
-=======
   </div>
 </div>
->>>>>>> 9d850eec
+{% endblock %}